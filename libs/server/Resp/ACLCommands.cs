--- conflicted
+++ resolved
@@ -34,21 +34,7 @@
                 while (!RespWriteUtils.WriteError($"ERR Unknown subcommand or wrong number of arguments for ACL LIST.", ref dcurr, dend))
                     SendAndReset();
             }
-<<<<<<< HEAD
-            else
-=======
-
-            var aclAuthenticator = (GarnetACLAuthenticator)_authenticator;
-
-            // Mandatory: <subcommand>
-            var subcommandSpan = GetCommand(bufSpan, out bool success1);
-            if (!success1) return false;
-
-            var subcommand = Encoding.ASCII.GetString(subcommandSpan);
-
-            // Subcommand: LIST
-            if (subcommand.Equals("LIST", StringComparison.OrdinalIgnoreCase) && (count == 1))
->>>>>>> 2dff6843
+            else
             {
                 GarnetACLAuthenticator aclAuthenticator = (GarnetACLAuthenticator)_authenticator;
 
@@ -61,11 +47,6 @@
                     while (!RespWriteUtils.WriteAsciiBulkString(user.Value.DescribeUser(), ref dcurr, dend))
                         SendAndReset();
                 }
-<<<<<<< HEAD
-
-                SendAndReset();
-=======
->>>>>>> 2dff6843
             }
 
             return true;
@@ -101,11 +82,6 @@
                     while (!RespWriteUtils.WriteAsciiBulkString(user.Key, ref dcurr, dend))
                         SendAndReset();
                 }
-<<<<<<< HEAD
-
-                SendAndReset();
-=======
->>>>>>> 2dff6843
             }
 
             return true;
@@ -122,7 +98,6 @@
             // No additonal args allowed
             if (count != 0)
             {
-<<<<<<< HEAD
                 if (!DrainCommands(bufSpan, count))
                     return false;
 
@@ -133,22 +108,12 @@
             {
                 var categories = ACLParser.ListCategories();
                 RespWriteUtils.WriteArrayLength(categories.Count, ref dcurr, dend);
-=======
-                var categories = CommandCategory.ListCategories();
-                while (!RespWriteUtils.WriteArrayLength(categories.Count, ref dcurr, dend))
-                    SendAndReset();
->>>>>>> 2dff6843
 
                 foreach (var category in categories)
                 {
                     while (!RespWriteUtils.WriteAsciiBulkString(category, ref dcurr, dend))
                         SendAndReset();
                 }
-<<<<<<< HEAD
-
-                SendAndReset();
-=======
->>>>>>> 2dff6843
             }
 
             return true;
@@ -182,11 +147,7 @@
                 // Modify or create the user with the given username
                 // FIXME: This step should be atomic in the future. This will prevent partial execution of faulty ACL strings.
                 var username = Encoding.ASCII.GetString(usernameSpan);
-<<<<<<< HEAD
-                User user = aclAuthenticator.GetAccessControlList().GetUser(username);
-=======
                 var user = aclAuthenticator.GetAccessControlList().GetUser(username);
->>>>>>> 2dff6843
 
                 var opsParsed = 0;
                 try
@@ -355,46 +316,48 @@
                         SendAndReset();
                 }
             }
-<<<<<<< HEAD
-=======
-            // Subcommand: SAVE
-            else if (subcommand.Equals("SAVE", StringComparison.OrdinalIgnoreCase) && (count == 1))
-            {
-                if (!CheckACLAdminPermissions(bufSpan, count - 2, out bool success))
-                {
-                    return success;
-                }
-
-                // NOTE: This is temporary as long as ACL operations are only supported when using the ACL authenticator
-                Debug.Assert(storeWrapper.serverOptions.AuthSettings != null);
-                Debug.Assert(storeWrapper.serverOptions.AuthSettings.GetType().BaseType == typeof(AclAuthenticationSettings));
-                var aclAuthenticationSettings = (AclAuthenticationSettings)storeWrapper.serverOptions.AuthSettings;
-
-                try
-                {
-                    storeWrapper.accessControlList.Save(aclAuthenticationSettings.AclConfigurationFile);
-                    logger?.LogInformation("ACL configuration file '{filepath}' saved!", aclAuthenticationSettings.AclConfigurationFile);
-                }
-                catch (Exception ex)
-                {
-                    logger?.LogError(ex, "ACL SAVE faulted");
-                    while (!RespWriteUtils.WriteError($"ERR {ex.Message}", ref dcurr, dend))
-                        SendAndReset();
-                }
-
-                while (!RespWriteUtils.WriteDirect(CmdStrings.RESP_OK, ref dcurr, dend))
-                    SendAndReset();
-            }
-            // Unknown or invalidly specified ACL subcommand
-            else
-            {
-                if (!DrainCommands(bufSpan, count - 1))
-                    return false;
-
-                while (!RespWriteUtils.WriteError($"ERR Unknown subcommand or wrong number of arguments for ACL command '{subcommand}'.", ref dcurr, dend))
-                    SendAndReset();
-            }
->>>>>>> 2dff6843
+
+            return true;
+        }
+
+        /// <summary>
+        /// Processes ACL SAVE subcommand.
+        /// </summary>
+        /// <param name="bufSpan">The remaining command bytes</param>
+        /// <param name="count">The number of arguments remaining in bufSpan</param>
+        /// <returns>true if parsing succeeded correctly, false if not all tokens could be consumed and further processing is necessary.</returns>
+        private bool NetworkAclSave(ReadOnlySpan<byte> bufSpan, int count)
+        {
+            if (count != 0)
+            {
+                if (!DrainCommands(bufSpan, count))
+                    return false;
+
+                while (!RespWriteUtils.WriteError($"ERR Unknown subcommand or wrong number of arguments for ACL SAVE.", ref dcurr, dend))
+                    SendAndReset();
+            }
+
+            // NOTE: This is temporary as long as ACL operations are only supported when using the ACL authenticator
+            Debug.Assert(storeWrapper.serverOptions.AuthSettings != null);
+            Debug.Assert(storeWrapper.serverOptions.AuthSettings.GetType().BaseType == typeof(AclAuthenticationSettings));
+            var aclAuthenticationSettings = (AclAuthenticationSettings)storeWrapper.serverOptions.AuthSettings;
+
+            try
+            {
+                storeWrapper.accessControlList.Save(aclAuthenticationSettings.AclConfigurationFile);
+                logger?.LogInformation("ACL configuration file '{filepath}' saved!", aclAuthenticationSettings.AclConfigurationFile);
+            }
+            catch (Exception ex)
+            {
+                logger?.LogError(ex, "ACL SAVE faulted");
+                while (!RespWriteUtils.WriteError($"ERR {ex.Message}", ref dcurr, dend))
+                    SendAndReset();
+
+                return true;
+            }
+
+            while (!RespWriteUtils.WriteDirect(CmdStrings.RESP_OK, ref dcurr, dend))
+                SendAndReset();
 
             return true;
         }
