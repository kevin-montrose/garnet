--- conflicted
+++ resolved
@@ -244,11 +244,7 @@
         /// Count the number of set bits in a key. 
         /// It can be specified an interval for counting, passing the start and end arguments.
         /// </summary>
-<<<<<<< HEAD
-        private bool StringBitCount<TGarnetApi>(int count, byte* ptr, ref TGarnetApi storageApi)
-=======
         private bool NetworkStringBitCount<TGarnetApi>(byte* ptr, int count, ref TGarnetApi storageApi)
->>>>>>> 9cd34a70
             where TGarnetApi : IGarnetApi
         {
             //<[Get Key]>
@@ -335,11 +331,7 @@
         /// <summary>
         /// Returns the position of the first bit set to 1 or 0 in a key.
         /// </summary>
-<<<<<<< HEAD
-        private bool StringBitPosition<TGarnetApi>(int count, byte* ptr, ref TGarnetApi storageApi)
-=======
         private bool NetworkStringBitPosition<TGarnetApi>(byte* ptr, int count, ref TGarnetApi storageApi)
->>>>>>> 9cd34a70
             where TGarnetApi : IGarnetApi
         {
             //<[Get Key]>
@@ -443,10 +435,11 @@
         /// <summary>
         /// Performs bitwise operations on multiple strings and store the result.
         /// </summary>
-<<<<<<< HEAD
-        private bool StringBitOperation<TGarnetApi>(int count, byte* ptr, ref TGarnetApi storageApi)
+        private bool NetworkStringBitOperation<TGarnetApi>(int count, byte* ptr, ref TGarnetApi storageApi)
             where TGarnetApi : IGarnetApi
         {
+            // todo: move this parsing up to determing commands
+
             // <AND | OR | XOR | NOT> destkey key
             if (count < 3)
             {
@@ -492,41 +485,11 @@
                     return false;
                 }
 
-                while (!RespWriteUtils.WriteError(CmdStrings.GenericErrUnknownOption, ref dcurr, dend))
-                    SendAndReset();
-
-                return true;
-            }
-
-            var keyCount = count;
-
-            if (keyCount < 2)
-            {
-                if (!DrainCommands(new ReadOnlySpan<byte>(recvBufferPtr, bytesRead)[readHead..], count))
-                {
-                    return false;
-                }
-
-                while (!RespWriteUtils.WriteError(CmdStrings.RESP_ERR_GENERIC_WRONG_ARGUMENTS, ref dcurr, dend))
-                    SendAndReset();
-            }
-
-            ArgSlice[] keys = new ArgSlice[keyCount];
-=======
-        private bool NetworkStringBitOperation<TGarnetApi>(int count, byte* ptr, BitmapOperation bitop, ref TGarnetApi storageApi)
-            where TGarnetApi : IGarnetApi
-        {
-            // Check if option provided is valid
-            if (bitop == BitmapOperation.NONE)
-            {
-                ReadOnlySpan<byte> bufSpan = new(recvBufferPtr, bytesRead);
-                if (!DrainCommands(bufSpan, count))
-                    return false;
                 while (!RespWriteUtils.WriteError(CmdStrings.RESP_SYNTAX_ERROR, ref dcurr, dend))
                     SendAndReset();
-                return true;
-            }
->>>>>>> 9cd34a70
+
+                return true;
+            }
 
             var keyCount = count;
             var keys = new ArgSlice[keyCount];
@@ -927,6 +890,5 @@
             readHead = (int)(ptr - recvBufferPtr);
             return true;
         }
-
     }
 }